--- conflicted
+++ resolved
@@ -9,7 +9,7 @@
 
 
 class Daemon:
-    """A generic daemon class.
+    """A generic daemon class by Sander Marechal.
 
     Usage: subclass the daemon class and override the run() method."""
 
@@ -76,8 +76,8 @@
             pid = None
 
         if pid:
-            message = "pidfile {0} already exist. " + \
-                      "Daemon already running?\n"
+            message = 'pidfile {0} already exist. ' + \
+                      'Daemon already running?\n'
             sys.stderr.write(message.format(self.pidfile))
             sys.exit(1)
 
@@ -96,8 +96,8 @@
             pid = None
 
         if not pid:
-            message = "pidfile {0} does not exist. " + \
-                      "Daemon not running?\n"
+            message = 'pidfile {0} does not exist. ' + \
+                      'Daemon not running?\n'
             sys.stderr.write(message.format(self.pidfile))
             return  # not an error in a restart
 
@@ -107,8 +107,8 @@
                 os.kill(pid, signal.SIGTERM)
                 time.sleep(0.1)
         except OSError as e:
-            e = str(err.args)
-            if e.find("No such process") > 0:
+            e = str(e.args)
+            if e.find('No such process') > 0:
                 if os.path.exists(self.pidfile):
                     os.remove(self.pidfile)
             else:
@@ -134,8 +134,8 @@
         s.main()
 
 
-if __name__ == "__main__":
-    daemon = SkyScannerDaemon('/tmp/daemon-example.pid')
+if __name__ == '__main__':
+    daemon = SkyScannerDaemon('/tmp/skyscanner.pid')
     if len(sys.argv) == 2:
         if 'start' == sys.argv[1]:
             daemon.start()
@@ -143,16 +143,10 @@
             daemon.stop()
         elif 'restart' == sys.argv[1]:
             daemon.restart()
-<<<<<<< HEAD
-        elif 'run' == sys.argv[1]:
-            s = SkyScanner()
-            s.main()
-=======
->>>>>>> 797e4349
         else:
-            print("Unknown command")
+            print('Unknown command')
             sys.exit(2)
         sys.exit(0)
     else:
-        print("usage: {} start|stop|restart".format(sys.argv[0]))
+        print('usage: {} start|stop|restart'.format(sys.argv[0]))
         sys.exit(2)