#!/usr/bin/python3
import datetime as dt
import glob
import logging
import os
import shutil
import time
from os.path import dirname
from os.path import join
from queue import LifoQueue
import csv

from apscheduler.executors.pool import ThreadPoolExecutor
from apscheduler.schedulers.blocking import BlockingScheduler

from SkyImageAgg.Collectors.IrradianceSensor import IrrSensor
from SkyImageAgg.Configuration import Config
from SkyImageAgg.Controller import Controller
from SkyImageAgg.Controller import TwilightCalc
from SkyImageAgg.GSM import GPRS
from SkyImageAgg.GSM import has_internet
from SkyImageAgg.GSM import Messenger
from SkyImageAgg.Logger import Logger

_base_dir = dirname(dirname(__file__))
_tmp_dir = join(_base_dir, 'temp')
_log_dir = join(_base_dir, 'log')
_data_dir = join(_base_dir, 'data')

if not os.path.exists(_tmp_dir):
    os.mkdir(_tmp_dir)

if not os.path.exists(_log_dir):
    os.mkdir(_log_dir)

if not os.path.exists(_data_dir):
    os.mkdir(_data_dir)

# a LIFO stack for storing failed uploads to be accessible by uploader job.
upload_stack = LifoQueue(maxsize=5)

# executors for job schedulers (max threads: 30)
sched = BlockingScheduler(executors={'default': ThreadPoolExecutor(30)})

# Application logger
logger = Logger(name='SkyScanner')

if Config.log_to_console:
    logger.add_stream_handler()

if Config.log_path:
    log_file_path = join(Config.log_path, logger.name)
    logger.add_timed_rotating_file_handler(log_file=log_file_path)

if Config.dashboard_enabled:
    logger.add_influx_handler(
        username=Config.influxdb_user,
        pwd=Config.influxdb_pwd,
        host=Config.influxdb_host,
        database=Config.influxdb_database,
        measurement='app_log',
        tags={
            'latitude': Config.camera_latitude,
            'longitude': Config.camera_longitude,
            'host': os.uname()[1]
        }
    )

# Logger object to collect irradiance sensor data and send the to an influxDB server
if Config.irr_sensor_enabled and Config.dashboard_enabled:
    sensor_logger = Logger(name='IrrSensor')
    log_file_path = join(Config.log_path, sensor_logger.name)
    sensor_logger.add_timed_rotating_file_handler(log_file=log_file_path)
    sensor_logger.add_sensor_handler(
        username=Config.influxdb_user,
        pwd=Config.influxdb_pwd,
        host=Config.influxdb_host,
        database=Config.influxdb_database,
        measurement='sensor_log',
        tags={
            'latitude': Config.camera_latitude,
            'longitude': Config.camera_longitude,
            'host': os.uname()[1]
        }
    )
else:
    sensor_logger = logging.getLogger(name='IrrSensor')
    sensor_logger.addHandler(logging.NullHandler())


class SkyScanner(Controller):
    """
    Capture pictures from sky and either store them locally or upload them to a remote server.

    `SkyScanner`,  as a child of controller, is responsible for coordination  and  aggregation of the images  taken
    by the device. It  configures its necessary attributes  via the help of `Config` class and simultaneously takes
    photos   from sky  and  measures the irradiance and  temperature. For that  cron jobs are run in the given time
    frames. It also calculates the twilight time within a year with the help of `TwilightCalc` class inherited from
    `Controller` class.

    Attributes
    ----------
    twl_calc : TwilightCalc
        Twilight Calculator object.
    day_of_year : int
        the day of year (DOY) is the sequential day number starting with day 1 on January 1st.
    sunrise : datetime.time
        sunrise time.
    sunset : datetime.time
        sunset time.
    irr_sensor : IrrSensor
        an instance of `Collectors.IrradianceSensor.IrrSensor` to collect irradiance data.
    jpeg_quality : int
        the desired jpeg quality for the captured/loaded image.
    messenger : Messenger
        an instance of `Messenger` class for sending sms texts.
    gprs : GPRS
        an instance of `GPRS` class for connecting the device to internet through GPRS service.
    daytime : `boolean`
        True if daytime, false otherwise.
    """

    def __init__(self):
        """
        Initializes a SkyScanner instance.
        """
        super().__init__(
            server=Config.server,
            client_id=Config.client_id,
            auth_key=Config.key,
            storage_path=Config.storage_path,
            time_format=Config.time_format,
            cam_username=Config.cam_username,
            cam_pwd=Config.cam_pwd,
            cam_address=Config.cam_address
        )

        self.twl_calc = TwilightCalc(
            latitude=Config.camera_latitude,
            longitude=Config.camera_longitude,
            altitude=Config.camera_altitude,
            ntp_server=Config.ntp_server,
            in_memory=False,
            file=join(_base_dir, 'twilight_times.pkl')
        )

        self.day_of_year = dt.datetime.utcnow().timetuple().tm_yday
        self.sunrise, self.sunset = self.twl_calc.get_twilight_times_by_day(day_of_year=self.day_of_year)

        if self.twl_calc.has_location_changed():
            # if device location changed or twilight times have not been collected
            logger.info('Collecting twilight times within a year...')
            self.twl_calc.collect_annual_twilight_times()

        if Config.irr_sensor_enabled:
            self.irr_sensor = IrrSensor(
                port=Config.irr_sensor_port,
                address=Config.irr_sensor_address,
                baudrate=Config.irr_sensor_baudrate,
                bytesize=Config.irr_sensor_bytesize,
                parity=Config.irr_sensor_parity,
                stopbits=Config.irr_sensor_stopbits
            )

        self.set_mask(Config.mask_path)
        self.set_crop_size(Config.image_size)
        self.jpeg_quality = Config.jpeg_quality

        if Config.gsm_enabled:
            self.messenger = Messenger(logger=logger)
            self.gprs = GPRS(ppp_config_file=Config.gsm_ppp_config_file, logger=logger)
        else:
            self.messenger = None
            self.gprs = None

        self.daytime = False

<<<<<<< HEAD
    def measure_irradiance(self, timestamp='now'):
=======
    def measure_irradiance(self, timestamp=dt.datetime.utcnow()):
>>>>>>> 8769c926
        """
        Measure the irradiance and temperature.

        Parameters
        ----------
        timestamp : datetime.datetime or str
            timestamp of the data

        Returns
        -------
        dict of {str: str}
        """
        try:
            sensor_data = self.irr_sensor.get_data()
            if timestamp.lower() == 'now':
                timestamp = dt.datetime.utcnow().strftime('%Y-%m-%d %H:%M:%S')

            ms = {
                'timestamp': timestamp,
                'irradiance': sensor_data[0],  # irradiance (W/m^2)
                'ext_temp': sensor_data[1],  # external temperature (°C)
                'cell_temp': sensor_data[2]  # cell temperature (°C)
            }
            # get sensor data (irr, ext_temp, cell_temp)
            sensor_logger.info(ms)

            # send to dashboard
            logger.info(
                f"irr: {ms['irradiance']}, "
                f"ext_t: {ms['ext_temp']}, "
                f"cel_t:  {ms['cell_temp']}"
            )

            # store in data directory
            if Config.irr_sensor_store:
                with open(join(_data_dir, time.strftime('irr-%Y%m%d.csv')), 'a+') as f:
                    writer = csv.DictWriter(f, fieldnames=list(ms.keys()))
                    writer.writerow(ms)

        except Exception as e:
            logger.error(f'Couldn\'t collect data from irradiance sensor!\n{e}')

    def scan(self):
        """
        Take picture and measure the solar irradiance.
        """
        # snap a pic
        self.snap_picture()
        # store the current time according to the time format
        self.timestamp = self.timestamp.strftime(Config.time_format)
        # set the path to save the image
        self.set_path(os.path.join(_tmp_dir, self.timestamp))

        if Config.irr_sensor_enabled:
            # get sensor data (irr, ext_temp, cell_temp)
            self.measure_irradiance(timestamp=self.timestamp)

            if Config.irr_sensor_store:
                with open(join(_data_dir, time.strftime('irr-%Y%m%d.csv')), 'a+') as f:
                    writer = csv.writer(f)
                    writer.writerow([
                        self.timestamp,
                        ms['irradiance'],
                        ms['ext_temp'],
                        ms['cell_temp']
                    ])

    def preprocess(self):
        """
        Preprocess the image before upload or save.
        """
        # Crop
        if Config.cropping_enabled:
            self.crop()
        # Apply mask
        if Config.masking_enabled:
            self.apply_mask()

    def execute_and_upload(self):
        """
        Take a picture from sky, pre-process and upload.

        if failed, it puts the image object in `upload_stack`.
        """
        if self.daytime or Config.night_mode:
            # capture the image and set the proper name and path for it
            self.scan()
            # preprocess the image
            self.preprocess()
            # try to upload the image to the server, if failed, save it to storage
            try:
                self.upload_with_timeout(time_stamp=self.timestamp)
                logger.info(f'{self.timestamp}.jpg uploaded!')
            except Exception as e:
                if not upload_stack.full():
                    logger.warning(
                        f'Couldn\'t upload {self.timestamp}.jpg! Queueing for another try!\n{e}')
                    upload_stack.put(self)
                else:
                    logger.info('The upload stack is full! Storing the image...')
                    self.save_as_jpeg()  # write array on the disk as jpg
                    logger.info(f'{self.timestamp}.jpg was stored in temp storage!')
        elif Config.irradiance_at_night:
            self.measure_irradiance()

    def execute_and_store(self):
        """
        Take a picture from sky, pre-processes it and store it.
        """
        if self.daytime or Config.night_mode:
            # capture the image and set the proper name and path for it
            self.scan()
            # preprocess the image
            self.preprocess()
            # write it in storage
            try:
                self.save_as_jpeg()
                logger.info(f'{self.timestamp}.jpg was stored!')
            except Exception as e:
                logger.critical(f'Couldn\'t write {self.timestamp}.jpg on disk!\n{e}')
        elif Config.irradiance_at_night:
            self.measure_irradiance()

    def send_thumbnail(self):
        """
        Send a thumbnail from the recent image to server.
        """
        if self.daytime or Config.night_mode:
            # capture the image and set the proper name and path for it
            self.scan()
            # preprocess the image
            self.preprocess()

            try:
                self.upload_thumbnail(time_stamp=self.timestamp)
                logger.info(f'{self.timestamp}.jpg thumbnail uploaded!')
            except Exception as e:
                logger.error(f'Couldn\'t upload {self.timestamp}.jpg thumbnail!\n{e}')

    @staticmethod
    def check_upload_stack():
        """
        Check the `upload_stack` every 15 seconds.

        Retry uploading the images that were not successfully uploaded to the server.
        If failed, store them in  the temporary storage.
        """
        while not upload_stack.empty():
            obj = upload_stack.get()

            try:
                obj.retry_uploading_image(time_stamp=obj.timestamp)
                logger.info(f'retrying to upload {obj.timestamp}.jpg was successful!')
            except Exception as e:
                logger.warning(f'retrying to upload {obj.timestamp}.jpg failed! Storing in temp storage...\n{e}')
                obj.save_as_jpeg()
                logger.debug(f'{obj.timestamp}.jpg was stored in temp storage!')

            time.sleep(2)

    def check_temp_storage(self):
        """
        Check the temporary storage every 10 seconds.

        Try uploading the stored images. If it failed, wait another 30 seconds.
        """
        # create am empty controller
        c = Controller(
            server=Config.server,
            client_id=Config.client_id,
            auth_key=Config.key,
            storage_path=Config.storage_path,
            time_format=Config.time_format,
            cam_username=None,
            cam_pwd=None,
            cam_address=None
        )
        c.jpeg_quality = Config.jpeg_quality
        if len(os.listdir(_tmp_dir)) != 0:
            for img in glob.iglob(os.path.join(_tmp_dir, '*.jpg')):
                c.set_picture(image=img)
                c.timestamp = os.path.split(img)[-1].split('.')[0]

                try:
                    c.retry_uploading_image(time_stamp=c.timestamp)  # try to re-upload persistently
                    logger.debug(f'{c.timestamp} was uploaded from temp storage to the server.')
                    os.remove(img)
                    logger.debug(f'{c.timestamp} was removed from temp storage.')
                except Exception as e:
                    logger.error(f'retry failed! moving {c.timestamp} to main storage\n{e}')
                    try:
                        shutil.move(img, self.storage_path)
                    except Exception as e:
                        logger.error(f'moving {c.timestamp} to main storage failed!\n{e}')

                time.sleep(2)

    def check_main_storage(self):
        """
        Check the main storage and send the images.
        """
        if has_internet() and len(os.listdir(self.storage_path)) != 0:
            c = Controller(
                server=Config.server,
                client_id=Config.client_id,
                auth_key=Config.key,
                storage_path=Config.storage_path,
                time_format=Config.time_format,
                cam_username=None,
                cam_pwd=None,
                cam_address=None
            )
            c.jpeg_quality = Config.jpeg_quality
            for img in glob.iglob(os.path.join(self.storage_path, '*.jpg')):
                c.set_picture(image=img)
                c.timestamp = os.path.split(img)[-1].split('.')[0]

                try:
                    c.retry_uploading_image(time_stamp=c.timestamp)  # try to re-upload persistently
                    logger.debug(f'{c.timestamp} was uploaded from main storage!')
                    os.remove(img)
                    logger.debug(f'{c.timestamp} was removed from main storage.')
                except Exception as e:
                    logger.error(f'Uploading {c.timestamp} from main storage failed!\n{e}')

    def do_sunrise_operations(self):
        """
        Execute the needed operations after sunrise.

        Once it's sunrise, sets `daytime` attribute to True and sends a sms text reporting the device status.
        """
        if not self.daytime:
            logger.debug('It\'s daytime!')
            self.twl_calc.sync_time()
            self.daytime = True

            if Config.gsm_enabled:
                if not self.messenger.is_power_on():
                    self.messenger.turn_on_modem()

                sms_text = 'Good morning! :)\n' \
                           'SkyScanner just started.\n' \
                           'Available space: {} GB'.format(self.get_available_free_space())

                self.messenger.send_sms(Config.gsm_phone_no, sms_text)

    def do_sunset_operations(self):
        """
        Execute the needed operations after sunset.

        Once it's sunset, sets `daytime` attribute to False and sends a sms text reporting the device status.
        If there's any image stored in `storage_path`, it would compress them and save it in `storage_path`..
        """
        if self.daytime:
            logger.debug('Daytime is over!')
            self.twl_calc.sync_time()
            self.daytime = False
            self.check_main_storage()

            if Config.store_locally:
                self.compress_storage()

            if Config.gsm_enabled:
                if not self.messenger.is_power_on():
                    self.messenger.turn_on_modem()

                sms_text = 'Good evening! :)\n' \
                           'SkyScanner is done for today.\n' \
                           'Available space: {} GB'.format(self.get_available_free_space())

                self.messenger.send_sms(Config.gsm_phone_no, sms_text)

    def watch_time(self):
        """
        Check the time to execute the sunrise/sunset operations.

        It also assigns a new day order to `day_of_year` attribute right after the midnight.
        """
        curr_time = dt.datetime.utcnow()

        if self.sunrise < curr_time.time() < self.sunset:
            self.do_sunrise_operations()
        else:
            self.do_sunset_operations()
            # check if the day has changed
            if curr_time.timetuple().tm_yday != self.day_of_year:
                self.day_of_year = curr_time.timetuple().tm_yday
                try:
                    self.sunrise, self.sunset = self.twl_calc.get_twilight_times_by_day(day_of_year=self.day_of_year)
                except Exception as e:
                    logger.error(f'New sunrise/sunset times could not be assigned!\n{e}')

    def run_offline(self):
        """
        Run the watching, writing and thumbnail-uploading operations recurrently in multiple jobs in offline mode.
        """

        logger.info('Time watcher job started: Recurring every 30 seconds.')
        sched.add_job(self.watch_time, 'cron', second='*/30')

        logger.info(f'Writer job started: Recurring every {Config.cap_interval} seconds')
        sched.add_job(self.execute_and_store, 'cron', second=f'*/{Config.cap_interval}')

        if Config.thumbnail_enabled:
            logger.info(f'Thumbnail uploader job started: Recurring every {Config.thumbnail_interval} minutes.')
            sched.add_job(self.send_thumbnail, 'cron', minute=f'*/{Config.thumbnail_interval}')

        sched.start()

    def run_online(self):
        """
        Run the watching, writing and thumbnail-uploading operations recurrently in multiple jobs in online mode.
        """
        logger.info('Time watcher job started: Recurring every 30 seconds.')
        sched.add_job(self.watch_time, 'cron', second='*/30')

        logger.info(f'Uploader job started: Recurring every {Config.cap_interval} seconds.')
        sched.add_job(self.execute_and_upload, 'cron', second=f'*/{Config.cap_interval}')

        logger.info('Retriever job started: Recurring every 15 seconds.')
        sched.add_job(self.check_upload_stack, 'cron', second='*/15')

        logger.info('Disk checker job started: Recurring every 15 minute.')
        sched.add_job(self.check_temp_storage, 'cron', minute='*/5')

        sched.start()

    def main(self):
        """
        Run the device in offline mode if autonomous mode is True, otherwise in online mode.
        """
        if Config.store_locally:
            self.run_offline()
        else:
            self.run_online()


if __name__ == '__main__':
    app = SkyScanner()
    app.run_online()<|MERGE_RESOLUTION|>--- conflicted
+++ resolved
@@ -175,11 +175,7 @@
 
         self.daytime = False
 
-<<<<<<< HEAD
     def measure_irradiance(self, timestamp='now'):
-=======
-    def measure_irradiance(self, timestamp=dt.datetime.utcnow()):
->>>>>>> 8769c926
         """
         Measure the irradiance and temperature.
 
@@ -237,17 +233,7 @@
             # get sensor data (irr, ext_temp, cell_temp)
             self.measure_irradiance(timestamp=self.timestamp)
 
-            if Config.irr_sensor_store:
-                with open(join(_data_dir, time.strftime('irr-%Y%m%d.csv')), 'a+') as f:
-                    writer = csv.writer(f)
-                    writer.writerow([
-                        self.timestamp,
-                        ms['irradiance'],
-                        ms['ext_temp'],
-                        ms['cell_temp']
-                    ])
-
-    def preprocess(self):
+    def preprocess_image(self):
         """
         Preprocess the image before upload or save.
         """
@@ -267,8 +253,8 @@
         if self.daytime or Config.night_mode:
             # capture the image and set the proper name and path for it
             self.scan()
-            # preprocess the image
-            self.preprocess()
+            # preprocess_image the image
+            self.preprocess_image()
             # try to upload the image to the server, if failed, save it to storage
             try:
                 self.upload_with_timeout(time_stamp=self.timestamp)
@@ -292,8 +278,8 @@
         if self.daytime or Config.night_mode:
             # capture the image and set the proper name and path for it
             self.scan()
-            # preprocess the image
-            self.preprocess()
+            # preprocess_image the image
+            self.preprocess_image()
             # write it in storage
             try:
                 self.save_as_jpeg()
@@ -310,8 +296,8 @@
         if self.daytime or Config.night_mode:
             # capture the image and set the proper name and path for it
             self.scan()
-            # preprocess the image
-            self.preprocess()
+            # preprocess_image the image
+            self.preprocess_image()
 
             try:
                 self.upload_thumbnail(time_stamp=self.timestamp)
