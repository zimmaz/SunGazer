#!/usr/bin/python3
import datetime as dt
import glob
import logging
import os
import shutil
from os.path import dirname
from os.path import join
from queue import LifoQueue

from apscheduler.executors.pool import ThreadPoolExecutor
from apscheduler.schedulers.blocking import BlockingScheduler

from SkyImageAgg import Utils
from SkyImageAgg.Collectors.GeoVisionCam import GeoVisionCam as IPCamera
from SkyImageAgg.Collectors.IrradianceSensor import IrrSensor
from SkyImageAgg.Collectors.RpiCam import RpiCam
from SkyImageAgg.Configuration import Configuration
from SkyImageAgg.Controller import Controller
from SkyImageAgg.GSM import GPRS
from SkyImageAgg.GSM import has_internet
from SkyImageAgg.GSM import Messenger
from SkyImageAgg.Logger import Logger
from SkyImageAgg.Preprocessor import ImageProcessor

_base_dir = dirname(dirname(__file__))

# executors for job schedulers indicating the number of threads availeble for each pool
executors = {
    'default': ThreadPoolExecutor(30),   # max threads: 30
}

# Configuration settings
config = Configuration(config_file=join(_base_dir, 'config.ini'))

# Application logger
logger = Logger(name='SkyScanner')

if config.log_to_console:
    logger.add_stream_handler()

if config.log_path:
    log_file_path = join(config.log_path, logger.name)
    logger.add_timed_rotating_file_handler(log_file=log_file_path)

if config.INFLX_mode:
    logger.add_influx_handler(
        username=config.INFLX_user,
        pwd=config.INFLX_pwd,
        host=config.INFLX_host,
        database=config.INFLX_db,
        measurement=config.INFLX_measurement,
        tags={
            'latitude': config.camera_latitude,
            'longitude': config.camera_longitude,
            'host': os.uname()[1]
        }
    )

# Logger object for streaming the specific short logs to the RPi LCD display (2x16)
if config.lcd_display:
    lcd_logger = Logger(name='LCD')
    lcd_logger.add_display_handler('   SkyScanner   ')
else:
    lcd_logger = logging.getLogger(name='LCD')
    lcd_logger.addHandler(logging.NullHandler())

# Logger object to collect irradiance sensor data and send the to an influxDB server
if config.light_sensor:
    sensor_logger = Logger(name='IrrSensor')
    sensor_logger.add_sensor_handler(
        username=config.INFLX_user,
        pwd=config.INFLX_pwd,
        host=config.INFLX_host,
        database=config.INFLX_db,
        measurement=config.INFLX_measurement,
        tags={
            'latitude': config.camera_latitude,
            'longitude': config.camera_longitude,
            'host': os.uname()[1]
        }
    )

if config.log_path:
    log_file_path = join(config.log_path, sensor_logger.name)
    sensor_logger.add_timed_rotating_file_handler(log_file=log_file_path)

else:
    sensor_logger = logging.getLogger(name='IrrSensor')
    sensor_logger.addHandler(logging.NullHandler())

def sync_time(ntp_server):
    """
    Synchronizes device time with UTC.

    Parameters
    ----------
    ntp_server : `str`
        the NTP server address

    Notes
    -----
        You need to install ntpd package on your device.
        see:
        https://raspberrytips.com/time-sync-raspberry-pi/
    """
    os.system('sudo /usr/sbin/ntpd {}'.format(ntp_server))


class SkyScanner(Controller, ImageProcessor):
    """
    Captures pictures from sky and stores them locally or uploads them to a remote server.

    SkyScanner  coordinates different  other classes such as Controller  and  ImageProcessor by  inheriting  their
    properties. This class calls the Configuration class to initialize an instance using Configuration attributes.
    Next, It collects data by means of the modules in the Collectors package including RpiCam and  other available
    cameras and sensors.  Using  ImageProcessor, it preprocesses  the image data  collected by camera  and  stores
    them locally or uploads it to the server. The class can be run in  two modes, online  and offline. The  online
    mode is run when the device is required to upload the data into a server and the offline mode is used when the
    data need  to be stored locally for data collection purposes.

    Attributes
    ----------
    config : `Configuration`
        an instance of `Configuration` class for calling the configuration variables from config.ini.
    logger : `logging`
        an instance of `logging` to log the events throughout the class.
    cam : `IPCamera` or `RpiCam`
        an instance of `Collectors.Cam` for capturing images.
    irr_sensor : `IrrSensor`
        an instance of `Collectors.IrradianceSensor.IrrSensor` to collect irradiance data.
    messenger : `Messenger`
        an instance of `Messenger` class for sending sms texts.
    gprs : `GPRS`
        an instance of `GPRS` class for connecting the device to internet through GPRS service.
    upload_stack : `LifoQueue`
        a LIFO stack for storing failed uploads to be accessible by uploader job.
    day_of_year : `int`
        the day of year (DOY) is the sequential day number starting with day 1 on January 1st.
    sunrise : `datetime.time`
        sunrise time.
    sunset : `datetime.time`
        sunset time.
    daytime : `boolean`
        True if daytime, false otherwise.
    """
    def __init__(self):
        """
        Initializes a SkyScanner instance.
        """
        super().__init__(
            server=config.server,
            client_id=config.client_id,
            latitude=config.camera_latitude,
            longitude=config.camera_longitude,
            altitude=config.camera_altitude,
            auth_key=config.key,
            storage_path=config.storage_path,
            temp_storage_path=config.temp_storage_path,
            time_format=config.time_format,
            logger=None,
            twilight_coll_in_memory=False,
            twilight_coll_file=join(_base_dir, 'twilight_times.pkl')
        )

        sync_time(config.ntp_server)

        if self.has_location_changed():
            # if device location changed or twilight times have not been collected
            logger.info('Collecting twilight times within a year...')
            self.collect_annual_twilight_times()

        if config.integrated_cam:
            self.cam = RpiCam()
        else:
            self.cam = IPCamera(config.cam_address)
            self.cam.login(config.cam_username, config.cam_pwd)

        if config.light_sensor:
            self.irr_sensor = IrrSensor(
                port=config.MODBUS_port,
                address=config.MODBUS_sensor_address,
                baudrate=config.MODBUS_baudrate,
                bytesize=config.MODBUS_bytesize,
                parity=config.MODBUS_parity,
                stopbits=config.MODBUS_stopbits
            )

        self.set_image_processor(
            raw_input_arr=self.cam.cap_pic(output='array'),  # cap first pic for testing and setup
            mask_path=config.mask_path,
            output_size=config.output_image_size,
            jpeg_quality=config.jpeg_quality
        )

        if config.GSM_module:
            self.messenger = Messenger(logger=logger)
            self.gprs = GPRS(ppp_config_file=config.GSM_ppp_config_file, logger=logger)
        else:
            self.messenger = None
            self.gprs = None

        self.upload_stack = LifoQueue(maxsize=5)
        self.day_of_year = dt.datetime.utcnow().timetuple().tm_yday
        self.sunrise, self.sunset = self.get_twilight_times_by_day(day_of_year=self.day_of_year)
        self.daytime = False
        self.sched = BlockingScheduler(executors=executors)

    def scan(self):
        """
        Takes a photo from sky and assigns a name (timestamp) and a path to it.

        Returns
        -------
        `(str, str, numpy.array)`
            a tuple of name (timestamp), path and the corresponding image array.
        """
        # store the current time according to the time format
        cap_time = dt.datetime.utcnow().strftime(config.time_format)
        # set the path to save the image
        output_path = os.path.join(self.temp_storage_path, cap_time)

        if config.light_sensor:
            # get sensor data (irr, ext_temp, cell_temp)
            try:
                sensor_data = IrrSensor.get_data()
                sensor_logger.info(
                    msg=cap_time,
                    extra={
                        'irr' : sensor_data[0],  # irradiance (W/m^2)
                        'ext_temp' : sensor_data[1], # external temperature (°C)
                        'ext_temp': sensor_data[2]  # cell temperature (°C)
                    }
                )
            except Exception:
<<<<<<< HEAD
                logger.error('Couldn\'t collect data from irradiance sensor', exc_info=1)
=======
                logger.error('Couldn\'t collect data from irradiance sensor', exec_info=1)
>>>>>>> 594859ba

        return cap_time, output_path, self.cam.cap_pic()

    def preprocess(self, image_arr):
        """
        Crops and masks the taken image from sky.

        Parameters
        ----------
        image_arr : `numpy.array`

        Returns
        -------
        `numpy.array`
            proprocessed image array.
        """
        # Crop
        image_arr = self.crop(image_arr)
        # Apply mask
        image_arr = self.apply_binary_mask(image_arr)
        return image_arr

    def execute_and_upload(self):
        """
        Takes a picture from sky, pre-processes it and tries to upload it to the server. if failed, it puts
        the image array and its metadata in `upload_stack`.
        """
        if self.daytime or config.night_mode:
            # capture the image and set the proper name and path for it
            cap_time, img_path, img_arr = self.scan()
            # preprocess the image
            preproc_img = self.preprocess(img_arr)
            # try to upload the image to the server, if failed, save it to storage
            try:
                self.upload_image(preproc_img, time_stamp=cap_time)
                logger.info('Uploading {}.jpg was successful!'.format(cap_time))
                lcd_display.info(('{}.jpg'.format(cap_time[-11:]), ' uploaded... '))
            except ConnectionError:
                lcd_display.warning(('{}.jpg'.format(cap_time[-11:]), '    failed!!!  '))

                if not self.upload_stack.full():
                    logger.warning(
                        'Couldn\'t upload {}.jpg! Queueing for another try!'.format(cap_time),
                        exc_info=1
                    )
                    self.upload_stack.put((cap_time, img_path, preproc_img))
                else:
                    logger.info('The upload stack is full! Storing the image...')
                    self.save_as_pic(preproc_img, img_path)  # write array on the disk as jpg
                    logger.info('{}.jpg was stored in temp storage!'.format(cap_time))
                    lcd_display.info(('{}.jpg'.format(cap_time[-11:]), '    stored...   '))

    def execute_and_store(self):
        """
        Recurrently takes a picture from sky, pre-processes it and stores it in `storage_path` directory
        during the daytime.
        """
        if self.daytime or config.night_mode:
            # capture the image and set the proper name and path for it
            cap_time, img_path, img_arr = self.scan()
            # preprocess the image
            preproc_img = self.preprocess(img_arr)
            # write it in storage
            try:
                self.save_as_pic(preproc_img, img_path)
                logger.info('{}.jpg was stored!'.format(cap_time))
                lcd_display.info(('{}.jpg'.format(cap_time[-11:]), '    stored...   '))
            except Exception:
                logger.critical('Couldn\'t write {}.jpg on disk!'.format(cap_time), exc_info=1)
                lcd_display.warning(('{}.jpg'.format(cap_time[-11:]), '     failed!!!  '))

    def send_thumbnail(self):
        """
        Recurrently takes a picture from sky, pre-processes it and makes a thumbnail out of the image array.
        Then it tries to upload it during the daytime every hour.
        """
        if self.daytime or config.night_mode:
            # capture the image and set the proper name and path for it
            cap_time, img_path, img_arr = self.scan()
            # preprocess the image
            preproc_img = self.preprocess(img_arr)
            # create thumbnail
            thumbnail = self.make_thumbnail(preproc_img)

            try:
                self.upload_thumbnail(thumbnail, time_stamp=cap_time)
                logger.info('Uploading {}.jpg thumbnail was successful!'.format(cap_time))
            except Exception:
                logger.error('Couldn\'t upload {}.jpg thumbnail! '.format(cap_time), exc_info=1)

    @Utils.retry_on_failure(attempts=2)
    def retry_uploading_image(self, image, time_stamp):
        """
        Retries to upload a given image for a given number of attempts passed through the decorator.

        Parameters
        ----------
        image : `numpy.array` or `str`
            the image array of a given image or the path to it if written on the disk.
        time_stamp : `datetime`
            the timestamp of the `image`
        """
        self.upload_image(image, time_stamp)

    def check_upload_stack(self):
        """
        Checks the `upload_stack` every 15 seconds to retry uploading the images that were not successfully
        uploaded to the server.
        """
        if not self.upload_stack.empty():
            cap_time, img_path, img_arr = self.upload_stack.get()

            try:
                self.retry_uploading_image(image=img_arr, time_stamp=cap_time)
                logger.info('retrying to upload {}.jpg was successful!'.format(cap_time))
            except Exception as e:
                logger.warning(
                    'retrying to upload {}.jpg failed! Storing in temp storage...'.format(cap_time),
                    exc_info=1
                )
                self.save_as_pic(image_arr=img_arr, output_name=img_path)
                logger.debug('{}.jpg was stored in temp storage!'.format(cap_time))

    def check_temp_storage(self):
        """
        Checks the `storage_path` every 10 seconds to try uploading the stored images. If it failed, waits
        another 30 seconds.
        """
        if not len(os.listdir(self.temp_storage_path)) == 0:
            for img in glob.iglob(os.path.join(self.temp_storage_path, '*.jpg')):
                timestamp = os.path.split(img)[-1].split('.')[0]
                try:
                    self.retry_uploading_image(image=img, time_stamp=timestamp)  # try to re-upload
                    logger.debug(
                        '{} was uploaded from temp storage to the server.'.format(img)
                    )
                    os.remove(img)
                    logger.debug('{} was removed from temp storage.'.format(img))
                except Exception as e:
                    logger.info('retry failed! moving {} to main storage'.format(img), exc_info=1)
                    shutil.move(img, self.storage_path)

    def check_main_storage(self):
        if has_internet():
            for img in glob.iglob(os.path.join(self.storage_path, '*.jpg')):
                timestamp = os.path.split(img)[-1].split('.')[0]
                try:
                    self.upload_image(image=img, time_stamp=timestamp)
                    logger.debug(
                        '{} was uploaded!'.format(img)
                    )
                    os.remove(img)
                    logger.debug('{} was removed from main storage.'.format(img))
                except Exception as e:
                    logger.exception('retry failed!'.format(img), exc_info=1)

    def do_sunrise_operations(self):
        """
        Once it's sunrise, sets `daytime` attribute to True and sends a sms text reporting the device status.
        """
        if not self.daytime:
            logger.debug('It\'s daytime!')
            sync_time(config.ntp_server)
            self.daytime = True

            if config.GSM_module:
                if not self.messenger.is_power_on():
                    self.messenger.turn_on_modem()

                sms_text = 'Good morning! :)\n' \
                           'SkyScanner just started.\n' \
                           'Available space: {} GB'.format(self.get_available_free_space())

                self.messenger.send_sms(config.GSM_phone_no, sms_text)

    def do_sunset_operations(self):
        """
        Once it's sunset, sets `daytime` attribute to False and sends a sms text reporting the device status.
        If there's any image stored in `storage_path`, it would compress them and save it in `storage_path`..
        """
        if self.daytime:
            logger.debug('Daytime is over!')
            sync_time(config.ntp_server)
            self.daytime = False
            self.check_main_storage()

            if config.autonomous_mode:
                self.compress_storage()

            if config.GSM_module:
                if not self.messenger.is_power_on():
                    self.messenger.turn_on_modem()

                sms_text = 'Good evening! :)\n' \
                           'SkyScanner is done for today.\n' \
                           'Available space: {} GB'.format(self.get_available_free_space())

                self.messenger.send_sms(config.GSM_phone_no, sms_text)

        elif config.night_mode:
            logger.debug('Device is set on night mode: Scanning night sky...')

        else:
            logger.debug('Device is on sleep mode: Waiting for the sunrise...')

    def watch_time(self):
        """
        Recurrently checks the time to execute the sunrise/sunset operations. It also assigns a new day order
        to `day_of_year` attribute right after the midnight.
        """
        curr_time = dt.datetime.utcnow()

        if self.sunrise < curr_time.time() < self.sunset:
            self.do_sunrise_operations()
        else:
            self.do_sunset_operations()
            # check if the day has changed
            if curr_time.timetuple().tm_yday != self.day_of_year:
                self.day_of_year = curr_time.timetuple().tm_yday
                try:
                    self.sunrise, self.sunset = self.get_twilight_times_by_day(day_of_year=self.day_of_year)
                except Exception as e:
                    logger.error('New sunrise/sunset times could not be assigned!', e)

    def run_offline(self):
        """
        Concurrently Runs the watching, writing and thumbnail-uploading operations recurrently in multiple jobss
         in offline mode. (data collection mode)
        """

        logger.info('Time watcher job started: Recurring every 30 seconds.')
        self.sched.add_job(self.watch_time, 'cron', second='*/30')

        logger.info('Writer job started: Recurring every {} seconds'.format(config.cap_mod))
        self.sched.add_job(self.execute_and_store, 'cron', second='*/{}'.format(config.cap_mod))

        logger.info('Thumbnail uploader job started: Recurring every {} minutes.'.format(
            config.thumbnailing_time_gap
        ))
        self.sched.add_job(self.send_thumbnail, 'cron', minute='*/{}'.format(config.thumbnailing_time_gap))

        self.sched.start()

    def run_online(self):
        """
        Concurrently Runs the watching, writing and thumbnailUploading operations recurrently in multiple jobs
        in online mode.
        """
        logger.info('Time watcher job started: Recurring every 30 seconds.')
        self.sched.add_job(self.watch_time, 'cron', second='*/30')

        logger.info('Uploader job started: Recurring every {} seconds.'.format(config.cap_mod))
        self.sched.add_job(self.execute_and_upload, 'cron', second='*/{}'.format(config.cap_mod))

        logger.info('Retriever job started: Recurring every 15 seconds.')
        self.sched.add_job(self.check_upload_stack, 'cron', second='*/15')

        logger.info('Disk checker job started: Recurring every 15 minute.')
        self.sched.add_job(self.check_temp_storage, 'cron', minute='*/15')

        self.sched.start()

    def main(self):
        """
        Runs the device in offline mode if autonomous mode is True, otherwise in online mode.
        """
        if config.autonomous_mode:
            self.run_offline()
        else:
            self.run_online()


if __name__ == '__main__':
    app = SkyScanner()
    app.main()<|MERGE_RESOLUTION|>--- conflicted
+++ resolved
@@ -80,8 +80,6 @@
             'host': os.uname()[1]
         }
     )
-
-if config.log_path:
     log_file_path = join(config.log_path, sensor_logger.name)
     sensor_logger.add_timed_rotating_file_handler(log_file=log_file_path)
 
@@ -233,11 +231,7 @@
                     }
                 )
             except Exception:
-<<<<<<< HEAD
                 logger.error('Couldn\'t collect data from irradiance sensor', exc_info=1)
-=======
-                logger.error('Couldn\'t collect data from irradiance sensor', exec_info=1)
->>>>>>> 594859ba
 
         return cap_time, output_path, self.cam.cap_pic()
 
